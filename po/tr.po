# Turkish translation for io.github.mrvladus.errands.
# Copyright (C) 2023-2024 io.github.mrvladus.errands's copyright holder
# This file is distributed under the same license as the io.github.mrvladus.errands package.
#
# Sabri Ünal <yakushabb@gmail.com>, 2023-2024.
#
msgid ""
msgstr ""
"Project-Id-Version: errands\n"
"Report-Msgid-Bugs-To: \n"
<<<<<<< HEAD
"POT-Creation-Date: 2024-04-22 18:21+0300\n"
"PO-Revision-Date: 2023-12-29 18:59+0300\n"
"Last-Translator: Sabri Ünal <libreajans@gmail.com>\n"
=======
"POT-Creation-Date: 2024-02-06 17:58+0300\n"
"PO-Revision-Date: 2024-03-17 01:38+0300\n"
"Last-Translator: Sabri Ünal <yakushabb@gmail.com>\n"
>>>>>>> 8d02b038
"Language-Team: Turkish <takim@gnome.org.tr>\n"
"Language: tr\n"
"MIME-Version: 1.0\n"
"Content-Type: text/plain; charset=UTF-8\n"
"Content-Transfer-Encoding: 8bit\n"
"Plural-Forms: nplurals=1; plural=0;\n"
"X-Generator: Poedit 3.4.2\n"

#: errands/application.py:37
msgid "Errands need to run in the background for notifications"
msgstr ""

#: errands/lib/sync/providers/caldav.py:59
msgid "Not all sync credentials provided. Please check settings."
msgstr ""
"Tüm eşzamanlama kimlik bilgileri sağlanmadı. Lütfen ayarları denetleyin."

#: errands/lib/sync/providers/caldav.py:99
msgid "Can't connect to CalDAV server at:"
msgstr "CalDAV sunucusuna bağlanılamıyor:"

#: errands/lib/notifications.py:69
#, fuzzy
msgid "Task is Due"
msgstr "Görevler"

#: errands/widgets/shared/components/dialogs.py:29
msgid "Are you sure?"
msgstr "Emin misiniz?"

#: errands/widgets/shared/components/dialogs.py:33
#: errands/widgets/task_list/task_list_sidebar_row.py:97
#: errands/widgets/today/today_task.py:119 errands/widgets/sidebar.py:337
#: errands/widgets/task.py:253
msgid "Cancel"
msgstr "İptal"

#: errands/widgets/shared/datetime_picker.py:137
#: errands/widgets/today/today_sidebar_row.py:30
#: errands/widgets/today/today.py:57 errands/widgets/window.py:69
msgid "Today"
msgstr "Bugün"

#: errands/widgets/shared/datetime_picker.py:142
msgid "Tomorrow"
msgstr "Yarın"

#: errands/widgets/shared/datetime_picker.py:153
msgid "Now"
msgstr "Şimdi"

#: errands/widgets/shared/datetime_picker.py:159
#: errands/widgets/trash/trash_sidebar_row.py:56
#: errands/widgets/trash/trash.py:40
msgid "Clear"
msgstr "Temizle"

#: errands/widgets/shared/datetime_picker.py:209
msgid "Set Date"
msgstr "Tarih Ayarla"

#: errands/widgets/shared/datetime_picker.py:220
#: errands/widgets/today/today_task.py:154 errands/widgets/task.py:301
#, fuzzy
msgid "Date"
msgstr "Tarih Ayarla"

#: errands/widgets/shared/datetime_window.py:31
msgid "Date and Time"
msgstr ""

#: errands/widgets/shared/datetime_window.py:41
#: errands/widgets/shared/datetime_window.py:43
msgid "Due"
msgstr "Tamamlanma"

#: errands/widgets/shared/datetime_window.py:56
#: errands/widgets/shared/datetime_window.py:58
msgid "Start"
msgstr "Başlangıç"

#: errands/widgets/shared/notes_window.py:29
#: errands/widgets/today/today_task.py:163 errands/widgets/task.py:310
msgid "Notes"
msgstr "Notlar"

<<<<<<< HEAD
#: errands/widgets/tags/tags_sidebar_row.py:32 errands/widgets/tags/tags.py:63
#: errands/widgets/today/today_task.py:239 errands/widgets/task.py:386
#: errands/widgets/window.py:74
msgid "Tags"
msgstr "Etiketler"

#: errands/widgets/tags/tags.py:32
msgid "No Tags Found"
msgstr ""

#: errands/widgets/tags/tags.py:33
msgid "Add new Tags in the entry above"
msgstr ""

#: errands/widgets/tags/tags.py:82
#, fuzzy
msgid "Add new Tag"
msgstr "Yeni Görev Ekle"

#: errands/widgets/tags/tags.py:140
#: errands/widgets/task_list/task_list_sidebar_row.py:58
#: errands/widgets/task_list/task_list_sidebar_row.py:205
#: errands/widgets/trash/trash.py:164
msgid "Delete"
msgstr "Sil"

#: errands/widgets/task_list/task_list_sidebar_row.py:57
msgid "List will be permanently deleted"
msgstr "Liste kalıcı olarak silinecek"

#: errands/widgets/task_list/task_list_sidebar_row.py:87
msgid "New Name"
msgstr "Yeni Ad"

#: errands/widgets/task_list/task_list_sidebar_row.py:92
msgid "Rename List"
msgstr "Listeyi Yeniden Adlandır"
=======
#: errands/widgets/preferences.py:83
msgid "Click Action"
msgstr "Tıklama Eylemi"

#: errands/widgets/preferences.py:84
msgid "Open Details Panel"
msgstr "Ayrıntılar Panelini Aç"

#: errands/widgets/preferences.py:84
msgid "Show Sub-Tasks"
msgstr "Alt Görevleri Göster"

#: errands/widgets/preferences.py:99
msgid "Complete Button Size"
msgstr "Bitti Düğmesi Boyutu"

#: errands/widgets/preferences.py:100
msgid "Small"
msgstr "Küçük"

#: errands/widgets/preferences.py:100
msgid "Big"
msgstr "Büyük"

#: errands/widgets/preferences.py:113
msgid "Progress Bar"
msgstr "İlerleme Çubuğu"

#: errands/widgets/preferences.py:119
msgid "Tool Bar"
msgstr "Araç Çubuğu"
>>>>>>> 8d02b038

#: errands/widgets/task_list/task_list_sidebar_row.py:98
msgid "Save"
msgstr "Kaydet"

#: errands/widgets/task_list/task_list_sidebar_row.py:156
msgid "Export failed"
msgstr "Dışa aktarılamadı"

#: errands/widgets/task_list/task_list_sidebar_row.py:158
#: errands/widgets/task.py:108
msgid "Exported"
msgstr "Dışa Aktarıldı"

#: errands/widgets/task_list/task_list_sidebar_row.py:204
msgid "Rename"
msgstr "Yeniden Adlandır"

#: errands/widgets/task_list/task_list_sidebar_row.py:206
#: errands/widgets/today/today_task.py:278 errands/widgets/task.py:425
msgid "Export"
msgstr "Dışa Aktar"

#: errands/widgets/task_list/task_list.py:50
#, fuzzy
msgid "Toggle Completed Tasks"
msgstr "Tamamlanan Görevleri Sil"

#: errands/widgets/task_list/task_list.py:58
msgid "Delete Completed Tasks"
msgstr "Tamamlanan Görevleri Sil"

#: errands/widgets/task_list/task_list.py:73
msgid "Scroll Up"
msgstr "Yukarı Kaydır"

<<<<<<< HEAD
#: errands/widgets/task_list/task_list.py:84 errands/widgets/task.py:570
#, fuzzy
msgid "Completed"
msgstr "Tamamlandı:"

#: errands/widgets/task_list/task_list.py:143
msgid "Add new Task"
msgstr "Yeni Görev Ekle"

#: errands/widgets/task_list/task_list.py:237 errands/widgets/task.py:809
msgid "Completed:"
msgstr "Tamamlandı:"

#: errands/widgets/today/today_task.py:91 errands/widgets/task.py:190
#, fuzzy
msgid "Toggle Completion"
msgstr "Ayrıntı Yok"

#: errands/widgets/today/today_task.py:100
#: errands/widgets/today/today_task.py:269 errands/widgets/task.py:233
#: errands/widgets/task.py:416
msgid "Edit"
msgstr "Düzenle"

#: errands/widgets/today/today_task.py:149 errands/widgets/task.py:296
msgid "Start / Due Date"
msgstr ""

#: errands/widgets/today/today_task.py:177 errands/widgets/task.py:324
msgid "Priority"
msgstr "Öncelik"

#: errands/widgets/today/today_task.py:195 errands/widgets/task.py:342
msgid "High"
msgstr ""

#: errands/widgets/today/today_task.py:199 errands/widgets/task.py:346
msgid "Medium"
msgstr ""

#: errands/widgets/today/today_task.py:203 errands/widgets/task.py:350
#, fuzzy
msgid "Low"
msgstr "Şimdi"

#: errands/widgets/today/today_task.py:205
#: errands/widgets/today/today_task.py:297 errands/widgets/task.py:352
#: errands/widgets/task.py:444
msgid "None"
msgstr ""
=======
#: errands/widgets/preferences.py:171
msgid "Details Panel"
msgstr "Ayrıntılar Paneli"

#: errands/widgets/preferences.py:174
msgid "Position"
msgstr "Konum"

#: errands/widgets/preferences.py:175
msgid "Left"
msgstr "Sol"

#: errands/widgets/preferences.py:175
msgid "Right"
msgstr "Sağ"

#: errands/widgets/preferences.py:184
msgid "Appearance"
msgstr "Görünüm"
>>>>>>> 8d02b038

#: errands/widgets/today/today_task.py:208 errands/widgets/task.py:355
msgid "Custom"
msgstr ""

#: errands/widgets/today/today_task.py:218 errands/widgets/task.py:365
#, fuzzy
msgid "No Tags"
msgstr "Etiketler"

#: errands/widgets/today/today_task.py:271 errands/widgets/task.py:418
msgid "Move to Trash"
msgstr "Çöpe Taşı"

<<<<<<< HEAD
#: errands/widgets/today/today_task.py:275 errands/widgets/task.py:422
#, fuzzy
msgid "Copy to Clipboard"
msgstr "Panoya Kopyalandı"
=======
#: errands/widgets/sidebar.py:80
msgid "Add List (Ctrl+A)"
msgstr "Liste Ekle (Ctrl+A)"
>>>>>>> 8d02b038

#: errands/widgets/today/today_task.py:307 errands/widgets/task.py:454
msgid "Blue"
msgstr ""

#: errands/widgets/today/today_task.py:314 errands/widgets/task.py:461
msgid "Green"
msgstr ""

#: errands/widgets/today/today_task.py:321 errands/widgets/task.py:468
msgid "Yellow"
msgstr ""

#: errands/widgets/today/today_task.py:328 errands/widgets/task.py:475
msgid "Orange"
msgstr ""

#: errands/widgets/today/today_task.py:335 errands/widgets/task.py:482
msgid "Red"
msgstr ""

#: errands/widgets/today/today_task.py:342 errands/widgets/task.py:489
msgid "Purple"
msgstr ""

<<<<<<< HEAD
#: errands/widgets/today/today_task.py:349 errands/widgets/task.py:496
msgid "Brown"
msgstr ""
=======
#: errands/widgets/sidebar.py:116
msgid "Syncing..."
msgstr "Eşzamanlanıyor..."
>>>>>>> 8d02b038

#: errands/widgets/today/today_task.py:357
#: errands/widgets/today/today_task.py:624 errands/widgets/task.py:504
#: errands/widgets/task.py:1228
#, fuzzy
msgid "Created:"
msgstr "Oluştur"

#: errands/widgets/today/today_task.py:368
#: errands/widgets/today/today_task.py:625 errands/widgets/task.py:515
#: errands/widgets/task.py:1229
msgid "Changed:"
msgstr ""

#: errands/widgets/today/today_task.py:381 errands/widgets/task.py:528
msgid "More"
msgstr ""

#: errands/widgets/today/today.py:31
msgid "No Tasks for Today"
msgstr ""

#: errands/widgets/trash/trash_sidebar_row.py:43
#: errands/widgets/trash/trash.py:89 errands/widgets/window.py:79
msgid "Trash"
msgstr "Çöpe Taşı"

#: errands/widgets/trash/trash_sidebar_row.py:57
#: errands/widgets/trash/trash.py:55 errands/widgets/trash/trash.py:194
msgid "Restore"
msgstr "Geri Yükle"

#: errands/widgets/trash/trash.py:31
msgid "Empty Trash"
msgstr "Çöpü Boşalt"

#: errands/widgets/trash/trash.py:32
msgid "No deleted items"
msgstr "Silinmiş öge yok"

#: errands/widgets/trash/trash.py:163
msgid "Tasks will be permanently deleted"
msgstr "Görevler kalıcı olarak silinecek"

#: errands/widgets/preferences.py:29
msgid "Application Theme"
msgstr "Uygulama Teması"

#: errands/widgets/preferences.py:37
msgid "System"
msgstr "Sistem"

#: errands/widgets/preferences.py:49
msgid "Light"
msgstr "Açık"

#: errands/widgets/preferences.py:61
msgid "Dark"
msgstr "Koyu"

#. Task lists group
#: errands/widgets/preferences.py:69 errands/widgets/sidebar.py:153
#, fuzzy
msgid "Task Lists"
msgstr "Görev Listesi Yok"

#: errands/widgets/preferences.py:73
#, fuzzy
msgid "Add new Tasks"
msgstr "Yeni Görev Ekle"

#: errands/widgets/preferences.py:74
msgid "At the Bottom"
msgstr ""

#: errands/widgets/preferences.py:74
msgid "At the Top"
msgstr ""

#: errands/widgets/preferences.py:90
msgid "Show Notifications"
msgstr ""

#: errands/widgets/preferences.py:94
msgid "Notifications"
msgstr ""

#: errands/widgets/preferences.py:99 errands/widgets/preferences.py:153
#: data/resources/gtk/help-overlay.ui:38
msgid "Sync"
msgstr "Eşzamanla"

#. Provider
#: errands/widgets/preferences.py:102
msgid "Disabled"
msgstr "Devre dışı"

#: errands/widgets/preferences.py:104
msgid "Sync Provider"
msgstr "Eşzamanlama Sağlayıcı"

#: errands/widgets/preferences.py:113
msgid "Server URL"
msgstr "Sunucu URL"

#: errands/widgets/preferences.py:119
msgid "Username"
msgstr "Kullanıcı adı"

#: errands/widgets/preferences.py:125
msgid "Password"
msgstr "Parola"

#: errands/widgets/preferences.py:131
msgid "Test"
msgstr "Sına"

#: errands/widgets/preferences.py:136
msgid "Test Connection"
msgstr "Bağlantıyı Sına"

#: errands/widgets/preferences.py:144 data/resources/gtk/help-overlay.ui:9
msgid "General"
msgstr "Genel"

#: errands/widgets/preferences.py:189
msgid "Connected"
msgstr "Bağlandı"

#: errands/widgets/preferences.py:189
msgid "Can't connect"
msgstr "Bağlanamadı"

#: errands/widgets/sidebar.py:106
#, fuzzy
msgid "Add List (Ctrl+A)"
msgstr "Liste Ekle"

#: errands/widgets/sidebar.py:122
msgid "Syncing..."
msgstr ""

#: errands/widgets/sidebar.py:127
msgid "Add new List"
msgstr "Yeni Liste Ekle"

#: errands/widgets/sidebar.py:128
msgid "Click \"+\" button"
msgstr "\"+\" düğmesine tıklayın"

#: errands/widgets/sidebar.py:165 errands/widgets/window.py:45
#: errands/widgets/window.py:150 data/io.github.mrvladus.List.desktop.in.in:3
#: data/io.github.mrvladus.List.metainfo.xml.in.in:31
msgid "Errands"
msgstr "Errands"

#: errands/widgets/sidebar.py:173
msgid "Main Menu"
msgstr "Ana Menü"

#: errands/widgets/sidebar.py:178 data/resources/gtk/help-overlay.ui:42
msgid "Sync / Fetch Tasks"
msgstr "Görevleri Eşzamanla/Getir"

#: errands/widgets/sidebar.py:181
#, fuzzy
msgid "Import Task List"
msgstr "Listeyi İçe Aktar"

#: errands/widgets/sidebar.py:184 data/resources/gtk/help-overlay.ui:20
msgid "Preferences"
msgstr "Tercihler"

#: errands/widgets/sidebar.py:187
msgid "Keyboard Shortcuts"
msgstr "Klavye Kısayolları"

#: errands/widgets/sidebar.py:191
msgid "About Errands"
msgstr "Errands Hakkında"

#: errands/widgets/sidebar.py:328
msgid "New List Name"
msgstr "Yeni Liste Adı"

#: errands/widgets/sidebar.py:332 data/resources/gtk/help-overlay.ui:57
msgid "Add List"
msgstr "Liste Ekle"

#: errands/widgets/sidebar.py:338
msgid "Add"
msgstr "Ekle"

#: errands/widgets/task.py:116
msgid "Copied to Clipboard"
msgstr "Panoya Kopyalandı"

#: errands/widgets/task.py:182
#, fuzzy
msgid "Toggle Sub-Tasks"
msgstr "Yeni Alt Görev Ekle"

<<<<<<< HEAD
#: errands/widgets/task.py:220
#, fuzzy
msgid "Toggle Toolbar"
msgstr "Kenar Çubuğunu Aç/Kapat"
=======
#: errands/widgets/task.py:419 data/resources/gtk/help-overlay.ui:68
msgid "Details"
msgstr "Ayrıntılar"
>>>>>>> 8d02b038

#: errands/widgets/task.py:594
msgid "Add new Sub-Task"
msgstr "Yeni Alt Görev Ekle"

#: errands/widgets/task.py:1339
#, fuzzy
msgid "Delete Tag"
msgstr "Silinmiş Görevler"

#: errands/widgets/window.py:58
#, fuzzy
msgid "Sidebar"
msgstr "Kenar Çubuğunu Aç/Kapat"

#: errands/widgets/window.py:61
msgid "Content"
msgstr ""

#: errands/widgets/window.py:92
msgid "No Task Lists"
msgstr "Görev Listesi Yok"

<<<<<<< HEAD
#: errands/widgets/window.py:93
msgid "Create new or import existing one"
msgstr ""

#: errands/widgets/window.py:97
#, fuzzy
=======
#: errands/widgets/window.py:69
>>>>>>> 8d02b038
msgid "Create List"
msgstr "Liste Oluştur"

<<<<<<< HEAD
#: errands/widgets/window.py:106
#, fuzzy
msgid "Create new List"
msgstr "Listeyi Yeniden Adlandır"
=======
#: errands/widgets/window.py:90 data/resources/gtk/help-overlay.ui:53
msgid "Lists"
msgstr "Listeler"
>>>>>>> 8d02b038

#: errands/widgets/window.py:155
msgid "translator-credits"
msgstr "Sabri Ünal <yakushabb@gmail.com>"

#: errands/widgets/window.py:162
msgid "Sync is disabled"
msgstr "Eşzamanlama devre dışı"

#: errands/widgets/window.py:266
msgid "Imported"
msgstr "İçe Aktarıldı"

<<<<<<< HEAD
=======
#: errands/lib/sync/providers/caldav.py:42
msgid "Not all sync credentials provided. Please check settings."
msgstr "Tüm eşzamanlama kimlik bilgileri sağlanmadı. Lütfen ayarları denetleyin."

#: errands/lib/sync/providers/caldav.py:81
msgid "Can't connect to CalDAV server at:"
msgstr "CalDAV sunucusuna bağlanılamıyor:"

#: data/resources/gtk/help-overlay.ui:9
msgid "General"
msgstr "Genel"

>>>>>>> 8d02b038
#: data/resources/gtk/help-overlay.ui:13
msgid "Show keyboard shortcuts"
msgstr "Klavye kısayollarını göster"

#: data/resources/gtk/help-overlay.ui:27
msgid "Quit"
msgstr "Çık"

<<<<<<< HEAD
#: data/resources/gtk/help-overlay.ui:53
#, fuzzy
msgid "Lists"
msgstr "Liste Ekle"

#: data/resources/gtk/help-overlay.ui:64
msgid "Import List"
msgstr "Listeyi İçe Aktar"

#: data/resources/gtk/help-overlay.ui:75
#, fuzzy
msgid "Details"
msgstr "Ayrıntı Yok"

#: data/resources/gtk/help-overlay.ui:79
#, fuzzy
=======
#: data/resources/gtk/help-overlay.ui:72
>>>>>>> 8d02b038
msgid "Toggle Details"
msgstr "Ayrıntıları Aç/Kapat"

#: data/io.github.mrvladus.List.desktop.in.in:4
#: data/io.github.mrvladus.List.metainfo.xml.in.in:32
msgid "Manage your tasks"
msgstr "Görevlerinizi yönetin"

#: data/io.github.mrvladus.List.desktop.in.in:10
msgid "errands;tasks;list;todo;todos;caldav;nextcloud;sync;"
msgstr "errands;görevler;görev;yapılacak;işler;caldav;nexcloud;sync;"

#: data/io.github.mrvladus.List.metainfo.xml.in.in:34
msgid "Todo application for those who prefer simplicity."
msgstr "Sadeliği tercih edenler için yapılacaklar uygulaması."

#: data/io.github.mrvladus.List.metainfo.xml.in.in:35
msgid "Features:"
msgstr "Özellikler:"

#: data/io.github.mrvladus.List.metainfo.xml.in.in:37
msgid "Multiple task lists support"
msgstr "Çoklu görev listesi desteği"

#: data/io.github.mrvladus.List.metainfo.xml.in.in:38
msgid "Add, remove, edit tasks and sub-tasks"
msgstr "Görev ve alt görev ekleme, kaldırma, düzenleme"

#: data/io.github.mrvladus.List.metainfo.xml.in.in:39
msgid "Mark task and sub-tasks as completed"
msgstr "Görev ve alt görevleri tamamlandı olarak imleme"

#: data/io.github.mrvladus.List.metainfo.xml.in.in:40
msgid "Add accent color for each task"
msgstr "Her görev için vurgu rengi ekleme"

#: data/io.github.mrvladus.List.metainfo.xml.in.in:41
msgid "Sync tasks with Nextcloud or other CalDAV providers"
msgstr "Nextcloud ya da diğer CalDAV sağlayıcıları ile görevleri eşzamanlama"

#: data/io.github.mrvladus.List.metainfo.xml.in.in:42
msgid "Drag and Drop support"
msgstr "Sürükle ve Bırak desteği"

#: data/io.github.mrvladus.List.metainfo.xml.in.in:43
msgid "Import .ics files"
<<<<<<< HEAD
msgstr ".ics dosyalarını içe aktarma"

#~ msgid "Not Set"
#~ msgstr "Ayarlanmadı"

#, fuzzy
#~ msgid "Click Action"
#~ msgstr "\"+\" düğmesine tıklayın"

#, fuzzy
#~ msgid "Complete Button Size"
#~ msgstr "Tamamlanma Yüzdesi"

#, fuzzy
#~ msgid "Details Panel"
#~ msgstr "Ayrıntı Yok"

#, fuzzy
#~ msgid "Right"
#~ msgstr "Açık"

#~ msgid "More Options"
#~ msgstr "Daha Çok Seçenek"

#~ msgid "Menu"
#~ msgstr "Menü"

#~ msgid "No Details"
#~ msgstr "Ayrıntı Yok"

#~ msgid "Click on task to show more info"
#~ msgstr "Daha fazla bilgi için göreve tıklayın"

#~ msgid "Clear Style"
#~ msgstr "Biçemi Temizle"

#~ msgid "Text"
#~ msgstr "Metin"

#~ msgid "Copy Text"
#~ msgstr "Metni Kopyala"

#~ msgid "Properties"
#~ msgstr "Özellikler"

#~ msgid "Complete %"
#~ msgstr "Tamamlanma Yüzdesi"

#~ msgid "Add Tag"
#~ msgstr "Etiket Ekle"

#~ msgid "Save Task as .ics file"
#~ msgstr "Görevi .ics dosyası olarak kaydet"

#~ msgid "Mark as Completed"
#~ msgstr "Tamamlanmadı Olarak İmle"

#~ msgid "Expand / Fold"
#~ msgstr "Genişlet / Katla"

#~ msgid "Restore All"
#~ msgstr "Tümünü Geri Yükle"

#~ msgid "Load"
#~ msgstr "Yükle"

#~ msgid "Click for Details"
#~ msgstr "Ayrıntılar İçin Tıklayın"

#~ msgid "Toggle sidebar"
#~ msgstr "Kenar çubuğu aç/kapat"

#~ msgid "End"
#~ msgstr "Bitiş"

#, fuzzy
#~| msgid "Errands"
#~ msgid "errands"
#~ msgstr "Errands"

#~ msgid "Export Cancelled"
#~ msgstr "Dışa Aktarma İptal Edildi"

#~ msgid "Error"
#~ msgstr "Hata"

#~ msgid "Import Cancelled"
#~ msgstr "İçe Aktarma İptal Edildi"

#~ msgid "Invalid File"
#~ msgstr "Geçersiz Dosya"

#~ msgid "Show Deleted Tasks"
#~ msgstr "Silinmiş Görevleri Göster"

#~ msgid "Delete Completed Tasks (Ctrl+Delete)"
#~ msgstr "Tamamlanmış Görevleri Sil (Ctrl+Delete)"

#~ msgid "Sync/Fetch Tasks (Ctrl+S)"
#~ msgstr "Görevleri Eşzamanla/Getir (Ctrl+S)"

#~ msgid "Export Tasks..."
#~ msgstr "Görevleri Dışa Aktar..."

#~ msgid "Import Tasks..."
#~ msgstr "Görevleri İçe Aktar..."

#~ msgid "Import and Export"
#~ msgstr "Aktarma"

#~ msgid "Exit edit mode"
#~ msgstr "Düzenleme kipinden çık"

#~ msgid "Expand Sub-Tasks on Startup"
#~ msgstr "Başlangıçta Alt Görevleri Genişlet"

#~ msgid "Calendar Name (\"Errands\" by Default)"
#~ msgstr "Takvim Adı (\"Errands\" Öntanımlı)"

#~ msgid "Token"
#~ msgstr "Jeton"

#~ msgid "Cancel (Escape)"
#~ msgstr "İptal (Esc)"
=======
msgstr ".ics dosyalarını içe aktarma"
>>>>>>> 8d02b038
<|MERGE_RESOLUTION|>--- conflicted
+++ resolved
@@ -8,15 +8,12 @@
 msgstr ""
 "Project-Id-Version: errands\n"
 "Report-Msgid-Bugs-To: \n"
-<<<<<<< HEAD
 "POT-Creation-Date: 2024-04-22 18:21+0300\n"
 "PO-Revision-Date: 2023-12-29 18:59+0300\n"
 "Last-Translator: Sabri Ünal <libreajans@gmail.com>\n"
-=======
 "POT-Creation-Date: 2024-02-06 17:58+0300\n"
 "PO-Revision-Date: 2024-03-17 01:38+0300\n"
 "Last-Translator: Sabri Ünal <yakushabb@gmail.com>\n"
->>>>>>> 8d02b038
 "Language-Team: Turkish <takim@gnome.org.tr>\n"
 "Language: tr\n"
 "MIME-Version: 1.0\n"
@@ -103,7 +100,6 @@
 msgid "Notes"
 msgstr "Notlar"
 
-<<<<<<< HEAD
 #: errands/widgets/tags/tags_sidebar_row.py:32 errands/widgets/tags/tags.py:63
 #: errands/widgets/today/today_task.py:239 errands/widgets/task.py:386
 #: errands/widgets/window.py:74
@@ -141,39 +137,6 @@
 #: errands/widgets/task_list/task_list_sidebar_row.py:92
 msgid "Rename List"
 msgstr "Listeyi Yeniden Adlandır"
-=======
-#: errands/widgets/preferences.py:83
-msgid "Click Action"
-msgstr "Tıklama Eylemi"
-
-#: errands/widgets/preferences.py:84
-msgid "Open Details Panel"
-msgstr "Ayrıntılar Panelini Aç"
-
-#: errands/widgets/preferences.py:84
-msgid "Show Sub-Tasks"
-msgstr "Alt Görevleri Göster"
-
-#: errands/widgets/preferences.py:99
-msgid "Complete Button Size"
-msgstr "Bitti Düğmesi Boyutu"
-
-#: errands/widgets/preferences.py:100
-msgid "Small"
-msgstr "Küçük"
-
-#: errands/widgets/preferences.py:100
-msgid "Big"
-msgstr "Büyük"
-
-#: errands/widgets/preferences.py:113
-msgid "Progress Bar"
-msgstr "İlerleme Çubuğu"
-
-#: errands/widgets/preferences.py:119
-msgid "Tool Bar"
-msgstr "Araç Çubuğu"
->>>>>>> 8d02b038
 
 #: errands/widgets/task_list/task_list_sidebar_row.py:98
 msgid "Save"
@@ -210,7 +173,6 @@
 msgid "Scroll Up"
 msgstr "Yukarı Kaydır"
 
-<<<<<<< HEAD
 #: errands/widgets/task_list/task_list.py:84 errands/widgets/task.py:570
 #, fuzzy
 msgid "Completed"
@@ -261,27 +223,6 @@
 #: errands/widgets/task.py:444
 msgid "None"
 msgstr ""
-=======
-#: errands/widgets/preferences.py:171
-msgid "Details Panel"
-msgstr "Ayrıntılar Paneli"
-
-#: errands/widgets/preferences.py:174
-msgid "Position"
-msgstr "Konum"
-
-#: errands/widgets/preferences.py:175
-msgid "Left"
-msgstr "Sol"
-
-#: errands/widgets/preferences.py:175
-msgid "Right"
-msgstr "Sağ"
-
-#: errands/widgets/preferences.py:184
-msgid "Appearance"
-msgstr "Görünüm"
->>>>>>> 8d02b038
 
 #: errands/widgets/today/today_task.py:208 errands/widgets/task.py:355
 msgid "Custom"
@@ -296,16 +237,10 @@
 msgid "Move to Trash"
 msgstr "Çöpe Taşı"
 
-<<<<<<< HEAD
 #: errands/widgets/today/today_task.py:275 errands/widgets/task.py:422
 #, fuzzy
 msgid "Copy to Clipboard"
 msgstr "Panoya Kopyalandı"
-=======
-#: errands/widgets/sidebar.py:80
-msgid "Add List (Ctrl+A)"
-msgstr "Liste Ekle (Ctrl+A)"
->>>>>>> 8d02b038
 
 #: errands/widgets/today/today_task.py:307 errands/widgets/task.py:454
 msgid "Blue"
@@ -331,15 +266,9 @@
 msgid "Purple"
 msgstr ""
 
-<<<<<<< HEAD
 #: errands/widgets/today/today_task.py:349 errands/widgets/task.py:496
 msgid "Brown"
 msgstr ""
-=======
-#: errands/widgets/sidebar.py:116
-msgid "Syncing..."
-msgstr "Eşzamanlanıyor..."
->>>>>>> 8d02b038
 
 #: errands/widgets/today/today_task.py:357
 #: errands/widgets/today/today_task.py:624 errands/widgets/task.py:504
@@ -426,6 +355,49 @@
 #: errands/widgets/preferences.py:94
 msgid "Notifications"
 msgstr ""
+#. task_list_group = Adw.PreferencesGroup(title=_("Task Lists"))
+#. add_tasks_position = Adw.ComboRow(
+#. title=_("Add new Tasks"),
+#. model=Gtk.StringList.new([_("At the Top"), _("At the Bottom")]),
+#. icon_name="errands-add-symbolic",
+#. )
+#. task_list_group.add(add_tasks_position)
+#. Tasks group
+#: errands/widgets/preferences.py:80 errands/widgets/window.py:91
+msgid "Tasks"
+msgstr "Görevler"
+
+#: errands/widgets/preferences.py:83
+msgid "Click Action"
+msgstr "Tıklama Eylemi"
+
+#: errands/widgets/preferences.py:84
+msgid "Open Details Panel"
+msgstr "Ayrıntılar Panelini Aç"
+
+#: errands/widgets/preferences.py:84
+msgid "Show Sub-Tasks"
+msgstr "Alt Görevleri Göster"
+
+#: errands/widgets/preferences.py:99
+msgid "Complete Button Size"
+msgstr "Bitti Düğmesi Boyutu"
+
+#: errands/widgets/preferences.py:100
+msgid "Small"
+msgstr "Küçük"
+
+#: errands/widgets/preferences.py:100
+msgid "Big"
+msgstr "Büyük"
+
+#: errands/widgets/preferences.py:113
+msgid "Progress Bar"
+msgstr "İlerleme Çubuğu"
+
+#: errands/widgets/preferences.py:119
+msgid "Tool Bar"
+msgstr "Araç Çubuğu"
 
 #: errands/widgets/preferences.py:99 errands/widgets/preferences.py:153
 #: data/resources/gtk/help-overlay.ui:38
@@ -466,6 +438,27 @@
 msgstr "Genel"
 
 #: errands/widgets/preferences.py:189
+#: errands/widgets/preferences.py:171
+msgid "Details Panel"
+msgstr "Ayrıntılar Paneli"
+
+#: errands/widgets/preferences.py:174
+msgid "Position"
+msgstr "Konum"
+
+#: errands/widgets/preferences.py:175
+msgid "Left"
+msgstr "Sol"
+
+#: errands/widgets/preferences.py:175
+msgid "Right"
+msgstr "Sağ"
+
+#: errands/widgets/preferences.py:184
+msgid "Appearance"
+msgstr "Görünüm"
+
+#: errands/widgets/preferences.py:230
 msgid "Connected"
 msgstr "Bağlandı"
 
@@ -475,12 +468,23 @@
 
 #: errands/widgets/sidebar.py:106
 #, fuzzy
+#: errands/widgets/sidebar.py:67 errands/widgets/window.py:38
+#: errands/widgets/window.py:129 data/io.github.mrvladus.List.desktop.in.in:3
+#: data/io.github.mrvladus.List.metainfo.xml.in.in:27
+msgid "Errands"
+msgstr "Errands"
+
+#: errands/widgets/sidebar.py:75
+msgid "Import List"
+msgstr "Listeyi İçe Aktar"
+
+#: errands/widgets/sidebar.py:80
 msgid "Add List (Ctrl+A)"
-msgstr "Liste Ekle"
+msgstr "Liste Ekle (Ctrl+A)"
 
 #: errands/widgets/sidebar.py:122
 msgid "Syncing..."
-msgstr ""
+msgstr "Eşzamanlanıyor..."
 
 #: errands/widgets/sidebar.py:127
 msgid "Add new List"
@@ -541,17 +545,22 @@
 #, fuzzy
 msgid "Toggle Sub-Tasks"
 msgstr "Yeni Alt Görev Ekle"
-
-<<<<<<< HEAD
-#: errands/widgets/task.py:220
-#, fuzzy
-msgid "Toggle Toolbar"
-msgstr "Kenar Çubuğunu Aç/Kapat"
-=======
+#: errands/widgets/task.py:301 errands/widgets/task.py:312
+msgid "Mark as Completed"
+msgstr "Tamamlanmadı Olarak İmle"
+
+#: errands/widgets/task.py:399
+msgid "Expand / Fold"
+msgstr "Genişlet / Katla"
+
 #: errands/widgets/task.py:419 data/resources/gtk/help-overlay.ui:68
 msgid "Details"
 msgstr "Ayrıntılar"
->>>>>>> 8d02b038
+
+#: errands/widgets/task.py:220
+#, fuzzy
+msgid "Toggle Toolbar"
+msgstr "Kenar Çubuğunu Aç/Kapat"
 
 #: errands/widgets/task.py:594
 msgid "Add new Sub-Task"
@@ -575,32 +584,23 @@
 msgid "No Task Lists"
 msgstr "Görev Listesi Yok"
 
-<<<<<<< HEAD
 #: errands/widgets/window.py:93
 msgid "Create new or import existing one"
 msgstr ""
 
 #: errands/widgets/window.py:97
 #, fuzzy
-=======
 #: errands/widgets/window.py:69
->>>>>>> 8d02b038
 msgid "Create List"
 msgstr "Liste Oluştur"
 
-<<<<<<< HEAD
 #: errands/widgets/window.py:106
 #, fuzzy
-msgid "Create new List"
 msgstr "Listeyi Yeniden Adlandır"
-=======
 #: errands/widgets/window.py:90 data/resources/gtk/help-overlay.ui:53
 msgid "Lists"
-msgstr "Listeler"
->>>>>>> 8d02b038
 
 #: errands/widgets/window.py:155
-msgid "translator-credits"
 msgstr "Sabri Ünal <yakushabb@gmail.com>"
 
 #: errands/widgets/window.py:162
@@ -611,8 +611,6 @@
 msgid "Imported"
 msgstr "İçe Aktarıldı"
 
-<<<<<<< HEAD
-=======
 #: errands/lib/sync/providers/caldav.py:42
 msgid "Not all sync credentials provided. Please check settings."
 msgstr "Tüm eşzamanlama kimlik bilgileri sağlanmadı. Lütfen ayarları denetleyin."
@@ -625,7 +623,6 @@
 msgid "General"
 msgstr "Genel"
 
->>>>>>> 8d02b038
 #: data/resources/gtk/help-overlay.ui:13
 msgid "Show keyboard shortcuts"
 msgstr "Klavye kısayollarını göster"
@@ -634,7 +631,6 @@
 msgid "Quit"
 msgstr "Çık"
 
-<<<<<<< HEAD
 #: data/resources/gtk/help-overlay.ui:53
 #, fuzzy
 msgid "Lists"
@@ -651,9 +647,7 @@
 
 #: data/resources/gtk/help-overlay.ui:79
 #, fuzzy
-=======
 #: data/resources/gtk/help-overlay.ui:72
->>>>>>> 8d02b038
 msgid "Toggle Details"
 msgstr "Ayrıntıları Aç/Kapat"
 
@@ -700,7 +694,6 @@
 
 #: data/io.github.mrvladus.List.metainfo.xml.in.in:43
 msgid "Import .ics files"
-<<<<<<< HEAD
 msgstr ".ics dosyalarını içe aktarma"
 
 #~ msgid "Not Set"
@@ -824,7 +817,4 @@
 #~ msgstr "Jeton"
 
 #~ msgid "Cancel (Escape)"
-#~ msgstr "İptal (Esc)"
-=======
-msgstr ".ics dosyalarını içe aktarma"
->>>>>>> 8d02b038
+#~ msgstr "İptal (Esc)"